# -*- mode: python -*-
import os
import platform
import distro

# work-around for https://github.com/pyinstaller/pyinstaller/issues/4064
import distutils

distutils_dir = getattr(distutils, 'distutils_path', None)
if distutils_dir is not None and distutils_dir.endswith('__init__.py'):
    distutils.distutils_path = os.path.dirname(distutils.distutils_path)


generic_linux_excludes = [
    'libstdc++.so.',
    'libtinfo.so.',
    'libreadline.so.',
    'libdrm.so.'
]
fedora_excludes = [
    'libgio-2.0.so.',
    'libglib-2.0.so.',
    'libfreetype.so.',
    'libssl.so.',
    'libfontconfig.so.'
]
debian_excludes = [
    'libfontconfig.so.'
]
ubuntu_excludes = [
    'libgpg-error.so.',
    'libgtk-3.so.*',
    'libgio-2.0.so.*'
]
linux_excludes = {
    'ubuntu': generic_linux_excludes + ubuntu_excludes,
    'linuxmint': generic_linux_excludes + ubuntu_excludes,
    'fedora': generic_linux_excludes + fedora_excludes,
    'centos': generic_linux_excludes + fedora_excludes,
    'debian': generic_linux_excludes + debian_excludes
}

# helper functions


def get_resampy_path():
    '''
    :return: gets the current path to the resampy module in order to find where the kaiser data files are.
    '''
    import resampy as _
    return _.__path__[0]


def get_icon_file():
    '''
    :return: the full path to the icon file for the current platform.
    '''
    return f"src/main/icons/{'icon.icns' if platform.system() == 'Darwin' else 'Icon.ico'}"


def use_nsis():
    '''
    :return: true if pyinstaller is being run in order to create an installer.
    '''
    return platform.system() == 'Windows' and 'USE_NSIS' in os.environ


def get_exe_args():
    '''
    :return: the *args to pass to EXE, varies according to whether we are in "create an installer" mode or not.
    '''
    return (a.scripts,) if use_nsis() is True else (a.scripts, a.binaries, a.zipfiles, a.datas)


def overwrite_soundfile_hook():
    '''
    workaround https://github.com/pyinstaller/pyinstaller/issues/4325
    '''
    import sys
    site_packages = next((p for p in sys.path if p.endswith('site-packages')), None)
    if site_packages is not None:
        from shutil import copyfile
        copyfile(os.path.join('hooks', 'hook-soundfile.py'),
                 os.path.join(site_packages, 'PyInstaller', 'hooks', 'hook-soundfile.py'))


def get_data_args():
    '''
    :return: the data array for the analysis.
    '''
    overwrite_soundfile_hook()
    return [
        ('src/main/icons/Icon.ico', '.'),
        (os.path.abspath(f"{get_resampy_path()}/data/kaiser_fast.npz"), '_resampy_filters'),
        ('src/main/python/style', 'style'),
        ('src/main/python/VERSION', '.'),
        ('src/main/xml/flat24hd.xml', '.'),
    ]
<<<<<<< HEAD
=======
    sndfile_data = get_sndfile_data()
    if sndfile_data is not None:
        print(f"Adding soundfile {sndfile_data}")
        datas.append(sndfile_data)
    return datas
>>>>>>> bded7081


def should_keep_binary(x):
    '''
    :param x: the binary (from Analysis.binaries)
    :return: True if we should keep the given binary in the resulting output.
    '''
    if platform.system().lower().startswith('linux'):
        dist = distro.linux_distribution(full_distribution_name=False)[0]
        return not __is_exclude(x, linux_excludes.get(dist, generic_linux_excludes))
    return True


def __is_exclude(x, excludes):
    for exclude in excludes:
        if x[0].startswith(exclude):
            import sys
            print(f"EXCLUDING {x}", file=sys.stderr)
            return True
    return False


def remove_platform_specific_binaries(a):
    '''
    Removes elements from the analysis based on the current platform.
    Provides equivalent behaviour to https://github.com/mherrmann/fbs/tree/master/fbs/freeze
    :param a: the pyinstaller analysis.
    '''
    a.binaries = [x for x in a.binaries if should_keep_binary(x) is True]


def get_exe_name():
    '''
    Gets the executable name which is beqdesigner for osx & windows and has some dist specific suffix for linux.
    '''
    if platform.system().lower().startswith('linux'):
        linux_dist = distro.linux_distribution(full_distribution_name=False)
        return f"beqdesigner_{'_'.join((x for x in linux_dist if x is not None and len(x) > 0))}"
    return 'beqdesigner'


block_cipher = None
spec_root = os.path.abspath(SPECPATH)

a = Analysis(['src/main/python/app.py'],
             pathex=[spec_root],
             binaries=None,
             datas=get_data_args(),
             hiddenimports=[],
             hookspath=[],
             runtime_hooks=[],
             excludes=[],
             win_no_prefer_redirects=False,
             win_private_assemblies=False,
             cipher=block_cipher)

remove_platform_specific_binaries(a)

pyz = PYZ(a.pure, a.zipped_data, cipher=block_cipher)

exe = EXE(pyz,
          *get_exe_args(),
          name=get_exe_name(),
          debug=False,
          strip=False,
          upx=False,
          console=True,
          exclude_binaries=use_nsis(),
          icon=get_icon_file())

if platform.system() == 'Darwin':
    app = BUNDLE(exe,
                 name='beqdesigner.app',
                 bundle_identifier='com.3ll3d00d.beqdesigner',
                 icon='src/main/icons/icon.icns',
                 info_plist={
                     'NSHighResolutionCapable': 'True',
                     'LSBackgroundOnly': 'False',
                     'NSRequiresAquaSystemAppearance': 'False',
                     'LSEnvironment': {
                         'PATH': '/usr/bin:/bin:/usr/sbin:/sbin:/usr/local/bin:'
                     }
                 })

if use_nsis() is True:
    coll = COLLECT(exe,
                   a.binaries,
                   a.zipfiles,
                   a.datas,
                   strip=False,
                   upx=False,
                   name='beqdesigner')<|MERGE_RESOLUTION|>--- conflicted
+++ resolved
@@ -96,15 +96,11 @@
         ('src/main/python/VERSION', '.'),
         ('src/main/xml/flat24hd.xml', '.'),
     ]
-<<<<<<< HEAD
-=======
     sndfile_data = get_sndfile_data()
     if sndfile_data is not None:
         print(f"Adding soundfile {sndfile_data}")
         datas.append(sndfile_data)
     return datas
->>>>>>> bded7081
-
 
 def should_keep_binary(x):
     '''
