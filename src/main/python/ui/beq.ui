<?xml version="1.0" encoding="UTF-8"?>
<ui version="4.0">
 <class>MainWindow</class>
 <widget class="QMainWindow" name="MainWindow">
  <property name="geometry">
   <rect>
    <x>0</x>
    <y>0</y>
    <width>1569</width>
<<<<<<< HEAD
    <height>941</height>
=======
    <height>1008</height>
>>>>>>> 9f6ef059
   </rect>
  </property>
  <property name="maximumSize">
   <size>
    <width>16777215</width>
    <height>16777214</height>
   </size>
  </property>
  <property name="windowTitle">
   <string>BEQ Designer</string>
  </property>
  <widget class="QWidget" name="centralwidget">
   <layout class="QGridLayout" name="widgetGridLayout" columnstretch="0">
    <item row="0" column="0">
     <layout class="QHBoxLayout" name="panes" stretch="3,1">
      <property name="spacing">
       <number>9</number>
      </property>
      <item>
       <layout class="QGridLayout" name="leftPane" columnstretch="0,1,1,0,0,0,0,0,0">
        <item row="0" column="6">
         <widget class="QToolButton" name="showValuesButton">
          <property name="text">
           <string>...</string>
          </property>
         </widget>
        </item>
        <item row="0" column="2">
         <widget class="QComboBox" name="filterReference">
          <item>
           <property name="text">
            <string>None</string>
           </property>
          </item>
         </widget>
        </item>
        <item row="0" column="7">
         <widget class="QToolButton" name="limitsButton">
          <property name="text">
           <string>...</string>
          </property>
         </widget>
        </item>
        <item row="0" column="1">
         <widget class="QComboBox" name="signalReference">
          <item>
           <property name="text">
            <string>None</string>
           </property>
          </item>
         </widget>
        </item>
        <item row="0" column="0">
         <widget class="QLabel" name="referenceLabel">
          <property name="text">
           <string>Reference:</string>
          </property>
         </widget>
        </item>
        <item row="1" column="0" colspan="9">
         <widget class="QSplitter" name="chartSplitter">
          <property name="lineWidth">
           <number>1</number>
          </property>
          <property name="orientation">
           <enum>Qt::Vertical</enum>
          </property>
          <widget class="QFrame" name="mainChartContainer">
           <layout class="QHBoxLayout" name="mainChartLayout" stretch="0,1,0">
            <item>
             <widget class="QFrame" name="mainChartLeftTools">
              <property name="lineWidth">
               <number>0</number>
              </property>
              <layout class="QVBoxLayout" name="mainChartLeftToolLayout">
               <property name="spacing">
                <number>0</number>
               </property>
               <property name="leftMargin">
                <number>0</number>
               </property>
               <property name="topMargin">
                <number>0</number>
               </property>
               <property name="rightMargin">
                <number>0</number>
               </property>
               <property name="bottomMargin">
                <number>0</number>
               </property>
               <item>
                <layout class="QVBoxLayout" name="mainChartLeftToolTopLayout">
                 <item>
                  <widget class="QToolButton" name="y1MaxPlus10Button"/>
                 </item>
                 <item>
                  <widget class="QToolButton" name="y1MaxPlus5Button"/>
                 </item>
                 <item>
                  <widget class="QToolButton" name="y1MaxMinus5Button"/>
                 </item>
                 <item>
                  <widget class="QToolButton" name="y1MaxMinus10Button"/>
                 </item>
                 <item>
                  <spacer name="leftToolTopSpacer">
                   <property name="orientation">
                    <enum>Qt::Vertical</enum>
                   </property>
                   <property name="sizeHint" stdset="0">
                    <size>
                     <width>20</width>
                     <height>40</height>
                    </size>
                   </property>
                  </spacer>
                 </item>
                </layout>
               </item>
               <item>
                <layout class="QVBoxLayout" name="mainChartLeftToolMidLayout">
                 <item>
                  <spacer name="leftToolMidTopSpacer">
                   <property name="orientation">
                    <enum>Qt::Vertical</enum>
                   </property>
                   <property name="sizeHint" stdset="0">
                    <size>
                     <width>20</width>
                     <height>40</height>
                    </size>
                   </property>
                  </spacer>
                 </item>
                 <item>
                  <widget class="QToolButton" name="y1AutoOnButton">
                   <property name="checkable">
                    <bool>true</bool>
                   </property>
                  </widget>
                 </item>
                 <item>
                  <widget class="QToolButton" name="y1AutoOffButton">
                   <property name="checkable">
                    <bool>true</bool>
                   </property>
                  </widget>
                 </item>
                 <item>
                  <spacer name="leftToolMidBottomSpacer">
                   <property name="orientation">
                    <enum>Qt::Vertical</enum>
                   </property>
                   <property name="sizeHint" stdset="0">
                    <size>
                     <width>20</width>
                     <height>40</height>
                    </size>
                   </property>
                  </spacer>
                 </item>
                </layout>
               </item>
               <item>
                <layout class="QVBoxLayout" name="mainChartLeftToolBottomLayout">
                 <item>
                  <spacer name="leftToolBottomSpacer">
                   <property name="orientation">
                    <enum>Qt::Vertical</enum>
                   </property>
                   <property name="sizeHint" stdset="0">
                    <size>
                     <width>20</width>
                     <height>40</height>
                    </size>
                   </property>
                  </spacer>
                 </item>
                 <item>
                  <widget class="QToolButton" name="y1MinPlus10Button"/>
                 </item>
                 <item>
                  <widget class="QToolButton" name="y1MinPlus5Button"/>
                 </item>
                 <item>
                  <widget class="QToolButton" name="y1MinMinus5Button"/>
                 </item>
                 <item>
                  <widget class="QToolButton" name="y1MinMinus10Button"/>
                 </item>
                </layout>
               </item>
              </layout>
             </widget>
            </item>
            <item>
             <widget class="MplWidget" name="mainChart"/>
            </item>
            <item>
             <widget class="QFrame" name="mainChartRightTools">
              <property name="lineWidth">
               <number>0</number>
              </property>
              <layout class="QVBoxLayout" name="mainChartRightToolLayout">
               <property name="spacing">
                <number>0</number>
               </property>
               <property name="leftMargin">
                <number>0</number>
               </property>
               <property name="topMargin">
                <number>0</number>
               </property>
               <property name="rightMargin">
                <number>0</number>
               </property>
               <property name="bottomMargin">
                <number>0</number>
               </property>
               <item>
                <layout class="QVBoxLayout" name="mainChartRightToolTopLayout">
                 <item>
                  <widget class="QToolButton" name="y2MaxPlus10Button"/>
                 </item>
                 <item>
                  <widget class="QToolButton" name="y2MaxPlus5Button"/>
                 </item>
                 <item>
                  <widget class="QToolButton" name="y2MaxMinus5Button"/>
                 </item>
                 <item>
                  <widget class="QToolButton" name="y2MaxMinus10Button"/>
                 </item>
                 <item>
                  <spacer name="rightToolTopSpacer">
                   <property name="orientation">
                    <enum>Qt::Vertical</enum>
                   </property>
                   <property name="sizeHint" stdset="0">
                    <size>
                     <width>20</width>
                     <height>40</height>
                    </size>
                   </property>
                  </spacer>
                 </item>
                </layout>
               </item>
               <item>
                <layout class="QVBoxLayout" name="mainChartRightToolMidLayout">
                 <item>
                  <spacer name="rightToolMidTopSpacer">
                   <property name="orientation">
                    <enum>Qt::Vertical</enum>
                   </property>
                   <property name="sizeHint" stdset="0">
                    <size>
                     <width>20</width>
                     <height>40</height>
                    </size>
                   </property>
                  </spacer>
                 </item>
                 <item>
                  <widget class="QToolButton" name="y2AutoOnButton">
                   <property name="checkable">
                    <bool>true</bool>
                   </property>
                  </widget>
                 </item>
                 <item>
                  <widget class="QToolButton" name="y2AutoOffButton">
                   <property name="checkable">
                    <bool>true</bool>
                   </property>
                  </widget>
                 </item>
                 <item>
                  <spacer name="rightToolMidBottomSpacer">
                   <property name="orientation">
                    <enum>Qt::Vertical</enum>
                   </property>
                   <property name="sizeHint" stdset="0">
                    <size>
                     <width>20</width>
                     <height>40</height>
                    </size>
                   </property>
                  </spacer>
                 </item>
                </layout>
               </item>
               <item>
                <layout class="QVBoxLayout" name="mainChartRightToolBottomLayout">
                 <item>
                  <spacer name="rightToolBottomSpacer">
                   <property name="orientation">
                    <enum>Qt::Vertical</enum>
                   </property>
                   <property name="sizeHint" stdset="0">
                    <size>
                     <width>20</width>
                     <height>40</height>
                    </size>
                   </property>
                  </spacer>
                 </item>
                 <item>
                  <widget class="QToolButton" name="y2MinPlus10Button"/>
                 </item>
                 <item>
                  <widget class="QToolButton" name="y2MinPlus5Button"/>
                 </item>
                 <item>
                  <widget class="QToolButton" name="y2MinMinus5Button"/>
                 </item>
                 <item>
                  <widget class="QToolButton" name="y2MinMinus10Button"/>
                 </item>
                </layout>
               </item>
              </layout>
             </widget>
            </item>
           </layout>
          </widget>
          <widget class="QFrame" name="waveformContainer">
           <layout class="QHBoxLayout" name="waveformLayout" stretch="0,1,1">
            <item>
             <layout class="QGridLayout" name="waveformControls">
              <item row="9" column="0">
               <widget class="QLabel" name="bmlpfPositionLabel">
                <property name="text">
                 <string>LPF</string>
                </property>
               </widget>
              </item>
              <item row="11" column="0">
               <widget class="QLabel" name="bmHeadroomLabel">
                <property name="text">
                 <string>Headroom</string>
                </property>
               </widget>
              </item>
              <item row="0" column="1">
               <widget class="QComboBox" name="signalSelector"/>
              </item>
              <item row="5" column="1">
               <widget class="QTimeEdit" name="startTime">
                <property name="displayFormat">
                 <string>HH:mm:ss.zzz</string>
                </property>
               </widget>
              </item>
              <item row="9" column="1">
               <widget class="QComboBox" name="bmlpfPosition"/>
              </item>
              <item row="10" column="0">
               <widget class="QLabel" name="bmClippingLabel">
                <property name="text">
                 <string>Clip</string>
                </property>
               </widget>
              </item>
              <item row="0" column="0">
               <widget class="QLabel" name="signalSelectorLabel">
                <property name="text">
                 <string>Signal</string>
                </property>
               </widget>
              </item>
              <item row="10" column="1">
               <layout class="QHBoxLayout" name="bmClippingOptions">
                <item>
                 <widget class="QCheckBox" name="bmClipBefore">
                  <property name="text">
                   <string>Before</string>
                  </property>
                 </widget>
                </item>
                <item>
                 <widget class="QCheckBox" name="bmClipAfter">
                  <property name="text">
                   <string>After</string>
                  </property>
                 </widget>
                </item>
               </layout>
              </item>
              <item row="6" column="1">
               <widget class="QTimeEdit" name="endTime">
                <property name="displayFormat">
                 <string>HH:mm:ss.zzz</string>
                </property>
               </widget>
              </item>
              <item row="4" column="0">
               <widget class="QLabel" name="analysisLabel">
                <property name="text">
                 <string>RMS / Crest Factor</string>
                </property>
               </widget>
              </item>
              <item row="7" column="0">
               <widget class="QLabel" name="yRangeLabel">
                <property name="text">
                 <string>Y Range</string>
                </property>
               </widget>
              </item>
              <item row="3" column="1">
               <widget class="QDoubleSpinBox" name="headroom">
                <property name="enabled">
                 <bool>false</bool>
                </property>
                <property name="minimum">
                 <double>-120.000000000000000</double>
                </property>
                <property name="maximum">
                 <double>120.000000000000000</double>
                </property>
                <property name="singleStep">
                 <double>0.010000000000000</double>
                </property>
               </widget>
              </item>
              <item row="1" column="1">
               <layout class="QHBoxLayout" name="sourceFileLayout">
                <item>
                 <widget class="QLineEdit" name="sourceFile">
                  <property name="readOnly">
                   <bool>true</bool>
                  </property>
                 </widget>
                </item>
                <item>
                 <widget class="QToolButton" name="loadSignalButton">
                  <property name="text">
                   <string>...</string>
                  </property>
                 </widget>
                </item>
               </layout>
              </item>
              <item row="3" column="0">
               <widget class="QLabel" name="headroomLabel">
                <property name="text">
                 <string>Headroom</string>
                </property>
               </widget>
              </item>
              <item row="1" column="0">
               <widget class="QLabel" name="sourceFileLabel">
                <property name="text">
                 <string>Source File</string>
                </property>
               </widget>
              </item>
              <item row="4" column="1">
               <layout class="QHBoxLayout" name="analysisLayout">
                <item>
                 <widget class="QDoubleSpinBox" name="rmsLevel">
                  <property name="enabled">
                   <bool>false</bool>
                  </property>
                  <property name="minimum">
                   <double>-120.000000000000000</double>
                  </property>
                  <property name="maximum">
                   <double>120.000000000000000</double>
                  </property>
                  <property name="singleStep">
                   <double>0.010000000000000</double>
                  </property>
                 </widget>
                </item>
                <item>
                 <widget class="QDoubleSpinBox" name="crestFactor">
                  <property name="enabled">
                   <bool>false</bool>
                  </property>
                  <property name="minimum">
                   <double>-120.000000000000000</double>
                  </property>
                  <property name="maximum">
                   <double>120.000000000000000</double>
                  </property>
                  <property name="singleStep">
                   <double>0.010000000000000</double>
                  </property>
                 </widget>
                </item>
               </layout>
              </item>
              <item row="8" column="0" colspan="2">
               <widget class="QLabel" name="bmHeaderLabel">
                <property name="font">
                 <font>
                  <weight>75</weight>
                  <bold>true</bold>
                 </font>
                </property>
                <property name="frameShape">
                 <enum>QFrame::Box</enum>
                </property>
                <property name="frameShadow">
                 <enum>QFrame::Sunken</enum>
                </property>
                <property name="text">
                 <string>Bass Management</string>
                </property>
                <property name="alignment">
                 <set>Qt::AlignCenter</set>
                </property>
               </widget>
              </item>
              <item row="7" column="1">
               <layout class="QHBoxLayout" name="yRangeLayout">
                <item>
                 <widget class="QDoubleSpinBox" name="yMin">
                  <property name="minimum">
                   <double>-1.000000000000000</double>
                  </property>
                  <property name="maximum">
                   <double>1.000000000000000</double>
                  </property>
                  <property name="singleStep">
                   <double>0.010000000000000</double>
                  </property>
                  <property name="value">
                   <double>-1.000000000000000</double>
                  </property>
                 </widget>
                </item>
                <item>
                 <widget class="QDoubleSpinBox" name="yMax">
                  <property name="minimum">
                   <double>-1.000000000000000</double>
                  </property>
                  <property name="maximum">
                   <double>1.000000000000000</double>
                  </property>
                  <property name="singleStep">
                   <double>0.010000000000000</double>
                  </property>
                  <property name="value">
                   <double>1.000000000000000</double>
                  </property>
                 </widget>
                </item>
               </layout>
              </item>
              <item row="5" column="0">
               <widget class="QLabel" name="startTimeLabel">
                <property name="text">
                 <string>Start</string>
                </property>
               </widget>
              </item>
              <item row="13" column="0" colspan="2">
               <spacer name="verticalSpacer">
                <property name="orientation">
                 <enum>Qt::Vertical</enum>
                </property>
                <property name="sizeHint" stdset="0">
                 <size>
                  <width>20</width>
                  <height>40</height>
                 </size>
                </property>
               </spacer>
              </item>
              <item row="6" column="0">
               <widget class="QLabel" name="endTimeLabel">
                <property name="text">
                 <string>End</string>
                </property>
               </widget>
              </item>
              <item row="12" column="0" colspan="2">
               <layout class="QHBoxLayout" name="horizontalLayout">
                <item>
                 <widget class="QToolButton" name="compareSpectrumButton">
                  <property name="text">
                   <string>...</string>
                  </property>
                 </widget>
                </item>
                <item>
                 <widget class="QToolButton" name="showSpectrumButton">
                  <property name="text">
                   <string>...</string>
                  </property>
                 </widget>
                </item>
                <item>
                 <widget class="QToolButton" name="hideSpectrumButton">
                  <property name="text">
                   <string>...</string>
                  </property>
                 </widget>
                </item>
                <item>
                 <widget class="QToolButton" name="filteredSpectrumLimitsButton">
                  <property name="text">
                   <string>...</string>
                  </property>
                 </widget>
                </item>
                <item>
                 <widget class="QToolButton" name="zoomInButton">
                  <property name="text">
                   <string>...</string>
                  </property>
                 </widget>
                </item>
                <item>
                 <widget class="QToolButton" name="zoomOutButton">
                  <property name="text">
                   <string>...</string>
                  </property>
                 </widget>
                </item>
               </layout>
              </item>
              <item row="2" column="0" colspan="2">
               <layout class="QHBoxLayout" name="checkboxContainer">
                <item>
                 <widget class="QCheckBox" name="waveformIsFiltered">
                  <property name="text">
                   <string>Filtered?</string>
                  </property>
                 </widget>
                </item>
                <item>
                 <widget class="QCheckBox" name="hardClipWaveform">
                  <property name="text">
                   <string>Clip?</string>
                  </property>
                 </widget>
                </item>
               </layout>
              </item>
              <item row="11" column="1">
               <widget class="QComboBox" name="bmHeadroom">
                <item>
                 <property name="text">
                  <string>WCS</string>
                 </property>
                </item>
                <item>
                 <property name="text">
                  <string>-8</string>
                 </property>
                </item>
                <item>
                 <property name="text">
                  <string>-7</string>
                 </property>
                </item>
                <item>
                 <property name="text">
                  <string>-6</string>
                 </property>
                </item>
                <item>
                 <property name="text">
                  <string>-5</string>
                 </property>
                </item>
               </widget>
              </item>
             </layout>
            </item>
            <item>
             <widget class="PlotWidgetWithDateAxis" name="waveformChart"/>
            </item>
            <item>
             <widget class="MplWidget" name="filteredSpectrumChart"/>
            </item>
           </layout>
          </widget>
         </widget>
        </item>
        <item row="0" column="3">
         <widget class="QLabel" name="label">
          <property name="text">
           <string>Smoothing:</string>
          </property>
         </widget>
        </item>
        <item row="0" column="4">
         <widget class="QComboBox" name="octaveSmoothing">
          <item>
           <property name="text">
            <string>None</string>
           </property>
          </item>
          <item>
           <property name="text">
            <string>1/1</string>
           </property>
          </item>
          <item>
           <property name="text">
            <string>1/2</string>
           </property>
          </item>
          <item>
           <property name="text">
            <string>1/3</string>
           </property>
          </item>
          <item>
           <property name="text">
            <string>1/6</string>
           </property>
          </item>
          <item>
           <property name="text">
            <string>1/12</string>
           </property>
          </item>
          <item>
           <property name="text">
            <string>1/24</string>
           </property>
          </item>
          <item>
           <property name="text">
            <string>Savitzky–Golay</string>
           </property>
          </item>
         </widget>
        </item>
        <item row="0" column="5">
         <widget class="QCheckBox" name="smoothAllSignals">
          <property name="text">
           <string>All Signals?</string>
          </property>
         </widget>
        </item>
       </layout>
      </item>
      <item>
       <layout class="QVBoxLayout" name="rightPane">
        <item>
         <widget class="QLabel" name="signalsLabel">
          <property name="font">
           <font>
            <weight>75</weight>
            <bold>true</bold>
           </font>
          </property>
          <property name="frameShape">
           <enum>QFrame::Box</enum>
          </property>
          <property name="frameShadow">
           <enum>QFrame::Sunken</enum>
          </property>
          <property name="text">
           <string>Signals</string>
          </property>
          <property name="alignment">
           <set>Qt::AlignCenter</set>
          </property>
         </widget>
        </item>
        <item>
         <layout class="QHBoxLayout" name="signalButtonsLayout">
          <item>
           <widget class="QToolButton" name="addSignalButton">
            <property name="text">
             <string>Add</string>
            </property>
            <property name="shortcut">
             <string>Ctrl+Shift+=</string>
            </property>
            <property name="flat" stdset="0">
             <bool>false</bool>
            </property>
           </widget>
          </item>
          <item>
           <widget class="QToolButton" name="linkSignalButton">
            <property name="enabled">
             <bool>false</bool>
            </property>
            <property name="text">
             <string>Link</string>
            </property>
            <property name="shortcut">
             <string>Ctrl+Shift+L</string>
            </property>
           </widget>
          </item>
          <item>
           <widget class="QToolButton" name="deleteSignalButton">
            <property name="enabled">
             <bool>false</bool>
            </property>
            <property name="text">
             <string>Delete</string>
            </property>
           </widget>
          </item>
          <item>
           <widget class="QToolButton" name="clearSignalsButton">
            <property name="enabled">
             <bool>false</bool>
            </property>
            <property name="text">
             <string>Clear</string>
            </property>
           </widget>
          </item>
         </layout>
        </item>
        <item>
         <widget class="QTableView" name="signalView"/>
        </item>
        <item>
         <widget class="QLabel" name="filtersLabel">
          <property name="font">
           <font>
            <weight>75</weight>
            <bold>true</bold>
           </font>
          </property>
          <property name="frameShape">
           <enum>QFrame::Box</enum>
          </property>
          <property name="frameShadow">
           <enum>QFrame::Sunken</enum>
          </property>
          <property name="text">
           <string>Filters</string>
          </property>
          <property name="alignment">
           <set>Qt::AlignCenter</set>
          </property>
         </widget>
        </item>
        <item>
         <layout class="QHBoxLayout" name="filterToolbarLayout">
          <item>
           <widget class="QToolButton" name="preset1Button">
            <property name="enabled">
             <bool>false</bool>
            </property>
            <property name="toolTip">
             <string extracomment="Preset 1"/>
            </property>
            <property name="text">
             <string>P1</string>
            </property>
            <property name="shortcut">
             <string>Ctrl+Shift+1</string>
            </property>
           </widget>
          </item>
          <item>
           <widget class="QToolButton" name="preset2Button">
            <property name="enabled">
             <bool>false</bool>
            </property>
            <property name="toolTip">
             <string extracomment="Preset 2"/>
            </property>
            <property name="text">
             <string>P2</string>
            </property>
            <property name="shortcut">
             <string>Ctrl+Shift+2</string>
            </property>
           </widget>
          </item>
          <item>
           <widget class="QToolButton" name="preset3Button">
            <property name="enabled">
             <bool>false</bool>
            </property>
            <property name="toolTip">
             <string/>
            </property>
            <property name="statusTip">
             <string extracomment="Preset 3"/>
            </property>
            <property name="text">
             <string>P3</string>
            </property>
            <property name="shortcut">
             <string>Ctrl+Shift+3</string>
            </property>
           </widget>
          </item>
          <item>
           <widget class="QToolButton" name="addFilterButton">
            <property name="enabled">
             <bool>true</bool>
            </property>
            <property name="text">
             <string>Add</string>
            </property>
            <property name="shortcut">
             <string>Ctrl+=</string>
            </property>
           </widget>
          </item>
          <item>
           <widget class="QToolButton" name="editFilterButton">
            <property name="enabled">
             <bool>false</bool>
            </property>
            <property name="text">
             <string>Edit</string>
            </property>
            <property name="flat" stdset="0">
             <bool>false</bool>
            </property>
           </widget>
          </item>
          <item>
           <widget class="QToolButton" name="deleteFilterButton">
            <property name="enabled">
             <bool>false</bool>
            </property>
            <property name="text">
             <string>Delete</string>
            </property>
            <property name="shortcut">
             <string>Ctrl+-</string>
            </property>
           </widget>
          </item>
          <item>
           <widget class="QToolButton" name="clearFiltersButton">
            <property name="enabled">
             <bool>false</bool>
            </property>
            <property name="text">
             <string>Clear</string>
            </property>
            <property name="shortcut">
             <string>Ctrl+Shift+-</string>
            </property>
           </widget>
          </item>
         </layout>
        </item>
        <item>
         <widget class="QTableView" name="filterView"/>
        </item>
        <item>
         <layout class="QGridLayout" name="selectorsLayout">
          <item row="0" column="0">
           <widget class="QLabel" name="showSignalsLabel">
            <property name="text">
             <string>Peak/Avg</string>
            </property>
           </widget>
          </item>
          <item row="0" column="1">
           <widget class="QLabel" name="showFiltersLabel">
            <property name="text">
             <string>With Filters?</string>
            </property>
           </widget>
          </item>
          <item row="0" column="2">
           <widget class="QLabel" name="showFiltersLabel">
            <property name="text">
             <string>Filter Response?</string>
            </property>
           </widget>
          </item>
          <item row="1" column="0">
           <widget class="QComboBox" name="showSignals"/>
          </item>
          <item row="1" column="1">
           <widget class="QComboBox" name="showFilteredSignals"/>
          </item>
          <item row="1" column="2">
           <widget class="QComboBox" name="showFilters"/>
          </item>
          <item row="2" column="2">
           <widget class="QCheckBox" name="equalEnergyTilt">
            <property name="text">
             <string>+3dB/octave?</string>
            </property>
           </widget>
          </item>
          <item row="2" column="0">
           <widget class="QCheckBox" name="showLegend">
            <property name="text">
             <string>Show Legend</string>
            </property>
            <property name="checked">
             <bool>true</bool>
            </property>
           </widget>
          </item>
         </layout>
        </item>
       </layout>
      </item>
     </layout>
    </item>
   </layout>
  </widget>
  <widget class="QMenuBar" name="menubar">
   <property name="geometry">
    <rect>
     <x>0</x>
     <y>0</y>
     <width>1569</width>
<<<<<<< HEAD
     <height>22</height>
=======
     <height>30</height>
>>>>>>> 9f6ef059
    </rect>
   </property>
   <widget class="QMenu" name="menuHelp">
    <property name="title">
     <string>&amp;Help</string>
    </property>
    <addaction name="actionUser_Guide"/>
    <addaction name="actionShow_Logs"/>
    <addaction name="separator"/>
    <addaction name="actionRelease_Notes"/>
    <addaction name="actionAbout"/>
   </widget>
   <widget class="QMenu" name="menuSettings">
    <property name="title">
     <string>&amp;Settings</string>
    </property>
    <addaction name="actionPreferences"/>
    <addaction name="separator"/>
   </widget>
   <widget class="QMenu" name="menuFile">
    <property name="title">
     <string>&amp;File</string>
    </property>
    <widget class="QMenu" name="menuPresets">
     <property name="title">
      <string>&amp;Presets</string>
     </property>
     <widget class="QMenu" name="menuLoad">
      <property name="title">
       <string>&amp;Load</string>
      </property>
      <addaction name="action_load_preset_1"/>
      <addaction name="action_load_preset_2"/>
      <addaction name="action_load_preset_3"/>
     </widget>
     <widget class="QMenu" name="menu_Clear">
      <property name="title">
       <string>&amp;Clear</string>
      </property>
      <addaction name="action_clear_preset_1"/>
      <addaction name="action_clear_preset_2"/>
      <addaction name="action_clear_preset_3"/>
     </widget>
     <widget class="QMenu" name="menu_Store">
      <property name="title">
       <string>&amp;Store</string>
      </property>
      <addaction name="action_store_preset_1"/>
      <addaction name="action_store_preset_2"/>
      <addaction name="action_store_preset_3"/>
     </widget>
     <addaction name="menuLoad"/>
     <addaction name="menu_Store"/>
     <addaction name="menu_Clear"/>
    </widget>
    <addaction name="action_Load_Project"/>
    <addaction name="action_Save_Project"/>
    <addaction name="separator"/>
    <addaction name="actionLoad_Signal"/>
    <addaction name="actionSave_Signal"/>
    <addaction name="actionClear_Signals"/>
    <addaction name="separator"/>
    <addaction name="actionLoad_Filter"/>
    <addaction name="actionSave_Filter"/>
    <addaction name="actionClear_Filters"/>
    <addaction name="menuPresets"/>
    <addaction name="separator"/>
    <addaction name="actionAdd_BEQ_Filter"/>
    <addaction name="actionExport_BEQ_Filter"/>
    <addaction name="separator"/>
    <addaction name="actionExport_FRD"/>
    <addaction name="separator"/>
    <addaction name="actionSave_Chart"/>
    <addaction name="actionSave_Report"/>
   </widget>
   <widget class="QMenu" name="menu_Tools">
    <property name="title">
     <string>&amp;Tools</string>
    </property>
    <addaction name="actionExtract_Audio"/>
    <addaction name="action_Batch_Extract"/>
    <addaction name="action_Remux_Audio"/>
    <addaction name="separator"/>
    <addaction name="actionAnalyse_Audio"/>
    <addaction name="separator"/>
    <addaction name="actionExport_Biquad"/>
    <addaction name="actionMerge_Minidsp_XML"/>
    <addaction name="actionCreate_AVS_Post"/>
   </widget>
   <addaction name="menuFile"/>
   <addaction name="menuSettings"/>
   <addaction name="menu_Tools"/>
   <addaction name="menuHelp"/>
  </widget>
  <widget class="QStatusBar" name="statusbar"/>
  <action name="actionShow_Logs">
   <property name="text">
    <string>Show &amp;Logs</string>
   </property>
   <property name="shortcut">
    <string>Ctrl+L</string>
   </property>
  </action>
  <action name="actionPreferences">
   <property name="text">
    <string>&amp;Preferences</string>
   </property>
   <property name="shortcut">
    <string>Ctrl+P</string>
   </property>
  </action>
  <action name="actionExtract_Audio">
   <property name="text">
    <string>&amp;Extract Audio</string>
   </property>
   <property name="shortcut">
    <string>Ctrl+E</string>
   </property>
  </action>
  <action name="actionPresets">
   <property name="text">
    <string>Presets</string>
   </property>
  </action>
  <action name="actionClear_Preset_3">
   <property name="text">
    <string>Clear Preset 3</string>
   </property>
  </action>
  <action name="actionSave_Chart">
   <property name="text">
    <string>Save &amp;Chart</string>
   </property>
   <property name="shortcut">
    <string>Ctrl+Shift+C</string>
   </property>
  </action>
  <action name="actionExport_Biquad">
   <property name="text">
    <string>Export &amp;Biquad</string>
   </property>
   <property name="shortcut">
    <string>Ctrl+B</string>
   </property>
  </action>
  <action name="actionSave_Filter">
   <property name="enabled">
    <bool>false</bool>
   </property>
   <property name="text">
    <string>Save &amp;Filter</string>
   </property>
   <property name="shortcut">
    <string>Ctrl+Alt+S</string>
   </property>
  </action>
  <action name="actionLoad_Filter">
   <property name="checkable">
    <bool>false</bool>
   </property>
   <property name="enabled">
    <bool>true</bool>
   </property>
   <property name="text">
    <string>Load Filte&amp;r</string>
   </property>
   <property name="shortcut">
    <string>Ctrl+Alt+L</string>
   </property>
  </action>
  <action name="action_load_preset_1">
   <property name="text">
    <string>&amp;1</string>
   </property>
  </action>
  <action name="action_load_preset_2">
   <property name="text">
    <string>&amp;2</string>
   </property>
  </action>
  <action name="action_load_preset_3">
   <property name="text">
    <string>&amp;3</string>
   </property>
  </action>
  <action name="action_clear_preset_1">
   <property name="text">
    <string>&amp;1</string>
   </property>
  </action>
  <action name="action_clear_preset_2">
   <property name="text">
    <string>&amp;2</string>
   </property>
  </action>
  <action name="action_clear_preset_3">
   <property name="text">
    <string>&amp;3</string>
   </property>
  </action>
  <action name="action_store_preset_1">
   <property name="text">
    <string>&amp;1</string>
   </property>
   <property name="shortcut">
    <string>Ctrl+Alt+1</string>
   </property>
  </action>
  <action name="action_store_preset_2">
   <property name="text">
    <string>&amp;2</string>
   </property>
   <property name="shortcut">
    <string>Ctrl+Alt+2</string>
   </property>
  </action>
  <action name="action_store_preset_3">
   <property name="text">
    <string>&amp;3</string>
   </property>
   <property name="shortcut">
    <string>Ctrl+Alt+3</string>
   </property>
  </action>
  <action name="actionExport_FRD">
   <property name="text">
    <string>&amp;Export FRD</string>
   </property>
  </action>
  <action name="action_Save_Project">
   <property name="text">
    <string>&amp;Save Project</string>
   </property>
   <property name="shortcut">
    <string>Ctrl+S</string>
   </property>
  </action>
  <action name="action_Load_Project">
   <property name="text">
    <string>&amp;Load Project</string>
   </property>
   <property name="shortcut">
    <string>Ctrl+O</string>
   </property>
  </action>
  <action name="actionSave_Signal">
   <property name="text">
    <string>Save Si&amp;gnal</string>
   </property>
   <property name="shortcut">
    <string>Ctrl+Shift+S</string>
   </property>
  </action>
  <action name="actionLoad_Signal">
   <property name="text">
    <string>Loa&amp;d Signal</string>
   </property>
   <property name="shortcut">
    <string>Ctrl+Shift+O</string>
   </property>
  </action>
  <action name="actionClear_Project">
   <property name="text">
    <string>Clear Project</string>
   </property>
  </action>
  <action name="actionAnalyse_Audio">
   <property name="text">
    <string>&amp;Analyse Audio</string>
   </property>
   <property name="shortcut">
    <string>Ctrl+A</string>
   </property>
  </action>
  <action name="action_Batch_Extract">
   <property name="text">
    <string>&amp;Batch Extract</string>
   </property>
   <property name="shortcut">
    <string>Ctrl+Shift+E</string>
   </property>
  </action>
  <action name="actionSave_Report">
   <property name="text">
    <string>Save Repor&amp;t</string>
   </property>
   <property name="shortcut">
    <string>Ctrl+R</string>
   </property>
  </action>
  <action name="actionAbout">
   <property name="text">
    <string>&amp;About</string>
   </property>
  </action>
  <action name="action_Remux_Audio">
   <property name="text">
    <string>&amp;Remux Audio</string>
   </property>
   <property name="shortcut">
    <string>Ctrl+U</string>
   </property>
  </action>
  <action name="actionAdd_BEQ_Filter">
   <property name="text">
    <string>Load BE&amp;Q Filter</string>
   </property>
   <property name="shortcut">
    <string>Ctrl+Shift+B</string>
   </property>
  </action>
  <action name="actionClear_Signals">
   <property name="text">
    <string>Clear S&amp;ignals</string>
   </property>
  </action>
  <action name="action1_1_Smoothing">
   <property name="text">
    <string>1/&amp;1 Smoothing</string>
   </property>
   <property name="shortcut">
    <string>Alt+Shift+1</string>
   </property>
  </action>
  <action name="action1_3_Smoothing">
   <property name="text">
    <string>1/&amp;3 Smoothing</string>
   </property>
   <property name="shortcut">
    <string>Alt+Shift+2</string>
   </property>
  </action>
  <action name="action1_6_Smoothing">
   <property name="text">
    <string>1/&amp;6 Smoothing</string>
   </property>
   <property name="shortcut">
    <string>Alt+Shift+3</string>
   </property>
  </action>
  <action name="action1_1_2_Smoothing">
   <property name="text">
    <string>1/1&amp;2 Smoothing</string>
   </property>
   <property name="shortcut">
    <string>Alt+Shift+4</string>
   </property>
  </action>
  <action name="action1_2_4_Smoothing">
   <property name="text">
    <string>1/2&amp;4 Smoothing</string>
   </property>
   <property name="shortcut">
    <string>Alt+Shift+5</string>
   </property>
  </action>
  <action name="action1_4_8_Smoothing">
   <property name="text">
    <string>1/4&amp;8 Smoothing</string>
   </property>
   <property name="shortcut">
    <string>Alt+Shift+6</string>
   </property>
  </action>
  <action name="action_Remove_Smoothing">
   <property name="text">
    <string>&amp;Remove Smoothing</string>
   </property>
   <property name="shortcut">
    <string>Alt+Shift+0</string>
   </property>
  </action>
  <action name="actionClear_Filters">
   <property name="text">
    <string>Clear Filters</string>
   </property>
  </action>
  <action name="actionMerge_Minidsp_XML">
   <property name="text">
    <string>Merge Minidsp XML</string>
   </property>
   <property name="shortcut">
    <string>Ctrl+X</string>
   </property>
  </action>
  <action name="actionUser_Guide">
   <property name="text">
    <string>User Guide</string>
   </property>
   <property name="shortcut">
    <string>F1</string>
   </property>
  </action>
  <action name="actionRelease_Notes">
   <property name="text">
    <string>Release Notes</string>
   </property>
  </action>
  <action name="actionExport_BEQ_Filter">
   <property name="text">
    <string>Export BEQ Filter</string>
   </property>
   <property name="shortcut">
    <string>Ctrl+Alt+E</string>
   </property>
  </action>
  <action name="actionCreate_AVS_Post">
   <property name="text">
    <string>Create AVS Post and XML</string>
   </property>
   <property name="toolTip">
    <string>Create AVS Post and XML</string>
   </property>
   <property name="shortcut">
    <string>Ctrl+Shift+P</string>
   </property>
  </action>
 </widget>
 <customwidgets>
  <customwidget>
   <class>MplWidget</class>
   <extends>QGraphicsView</extends>
   <header>mpl</header>
  </customwidget>
  <customwidget>
   <class>PlotWidgetWithDateAxis</class>
   <extends>QGraphicsView</extends>
   <header>app</header>
  </customwidget>
 </customwidgets>
 <resources/>
 <connections>
  <connection>
   <sender>addFilterButton</sender>
   <signal>clicked()</signal>
   <receiver>MainWindow</receiver>
   <slot>addFilter()</slot>
   <hints>
    <hint type="sourcelabel">
     <x>1360</x>
     <y>485</y>
    </hint>
    <hint type="destinationlabel">
     <x>1381</x>
     <y>52</y>
    </hint>
   </hints>
  </connection>
  <connection>
   <sender>deleteFilterButton</sender>
   <signal>clicked()</signal>
   <receiver>MainWindow</receiver>
   <slot>deleteFilter()</slot>
   <hints>
    <hint type="sourcelabel">
     <x>1479</x>
     <y>485</y>
    </hint>
    <hint type="destinationlabel">
     <x>1462</x>
     <y>101</y>
    </hint>
   </hints>
  </connection>
  <connection>
   <sender>editFilterButton</sender>
   <signal>clicked()</signal>
   <receiver>MainWindow</receiver>
   <slot>editFilter()</slot>
   <hints>
    <hint type="sourcelabel">
     <x>1413</x>
     <y>485</y>
    </hint>
    <hint type="destinationlabel">
     <x>1302</x>
     <y>37</y>
    </hint>
   </hints>
  </connection>
  <connection>
   <sender>addSignalButton</sender>
   <signal>clicked()</signal>
   <receiver>MainWindow</receiver>
   <slot>addSignal()</slot>
   <hints>
    <hint type="sourcelabel">
     <x>1248</x>
     <y>86</y>
    </hint>
    <hint type="destinationlabel">
     <x>1137</x>
     <y>34</y>
    </hint>
   </hints>
  </connection>
  <connection>
   <sender>deleteSignalButton</sender>
   <signal>clicked()</signal>
   <receiver>MainWindow</receiver>
   <slot>deleteSignal()</slot>
   <hints>
    <hint type="sourcelabel">
     <x>1424</x>
     <y>86</y>
    </hint>
    <hint type="destinationlabel">
     <x>1351</x>
     <y>34</y>
    </hint>
   </hints>
  </connection>
  <connection>
   <sender>signalReference</sender>
   <signal>currentIndexChanged(int)</signal>
   <receiver>MainWindow</receiver>
   <slot>normaliseSignalMagnitude()</slot>
   <hints>
    <hint type="sourcelabel">
     <x>421</x>
     <y>62</y>
    </hint>
    <hint type="destinationlabel">
     <x>10</x>
     <y>67</y>
    </hint>
   </hints>
  </connection>
  <connection>
   <sender>limitsButton</sender>
   <signal>clicked()</signal>
   <receiver>MainWindow</receiver>
   <slot>showLimits()</slot>
   <hints>
    <hint type="sourcelabel">
     <x>1152</x>
     <y>59</y>
    </hint>
    <hint type="destinationlabel">
     <x>977</x>
     <y>32</y>
    </hint>
   </hints>
  </connection>
  <connection>
   <sender>filterReference</sender>
   <signal>currentIndexChanged(int)</signal>
   <receiver>MainWindow</receiver>
   <slot>normaliseFilterMagnitude()</slot>
   <hints>
    <hint type="sourcelabel">
     <x>451</x>
     <y>55</y>
    </hint>
    <hint type="destinationlabel">
     <x>618</x>
     <y>35</y>
    </hint>
   </hints>
  </connection>
  <connection>
   <sender>showValuesButton</sender>
   <signal>clicked()</signal>
   <receiver>MainWindow</receiver>
   <slot>showValues()</slot>
   <hints>
    <hint type="sourcelabel">
     <x>1118</x>
     <y>59</y>
    </hint>
    <hint type="destinationlabel">
     <x>782</x>
     <y>37</y>
    </hint>
   </hints>
  </connection>
  <connection>
   <sender>showLegend</sender>
   <signal>clicked()</signal>
   <receiver>MainWindow</receiver>
   <slot>changeLegendVisibility()</slot>
   <hints>
    <hint type="sourcelabel">
     <x>1301</x>
     <y>905</y>
    </hint>
    <hint type="destinationlabel">
     <x>1434</x>
     <y>923</y>
    </hint>
   </hints>
  </connection>
  <connection>
   <sender>showFilters</sender>
   <signal>currentTextChanged(QString)</signal>
   <receiver>MainWindow</receiver>
   <slot>changeFilterVisibility()</slot>
   <hints>
    <hint type="sourcelabel">
     <x>1548</x>
     <y>882</y>
    </hint>
    <hint type="destinationlabel">
     <x>1271</x>
     <y>879</y>
    </hint>
   </hints>
  </connection>
  <connection>
   <sender>preset1Button</sender>
   <signal>clicked()</signal>
   <receiver>MainWindow</receiver>
   <slot>applyPreset1()</slot>
   <hints>
    <hint type="sourcelabel">
     <x>1212</x>
     <y>485</y>
    </hint>
    <hint type="destinationlabel">
     <x>1155</x>
     <y>471</y>
    </hint>
   </hints>
  </connection>
  <connection>
   <sender>preset2Button</sender>
   <signal>clicked()</signal>
   <receiver>MainWindow</receiver>
   <slot>applyPreset2()</slot>
   <hints>
    <hint type="sourcelabel">
     <x>1259</x>
     <y>485</y>
    </hint>
    <hint type="destinationlabel">
     <x>1152</x>
     <y>423</y>
    </hint>
   </hints>
  </connection>
  <connection>
   <sender>preset3Button</sender>
   <signal>clicked()</signal>
   <receiver>MainWindow</receiver>
   <slot>applyPreset3()</slot>
   <hints>
    <hint type="sourcelabel">
     <x>1306</x>
     <y>485</y>
    </hint>
    <hint type="destinationlabel">
     <x>1545</x>
     <y>447</y>
    </hint>
   </hints>
  </connection>
  <connection>
   <sender>showSignals</sender>
   <signal>currentTextChanged(QString)</signal>
   <receiver>MainWindow</receiver>
   <slot>changeSignalVisibility()</slot>
   <hints>
    <hint type="sourcelabel">
     <x>1295</x>
     <y>882</y>
    </hint>
    <hint type="destinationlabel">
     <x>1491</x>
     <y>863</y>
    </hint>
   </hints>
  </connection>
  <connection>
   <sender>showFilteredSignals</sender>
   <signal>currentTextChanged(QString)</signal>
   <receiver>MainWindow</receiver>
   <slot>changeSignalFilterVisibility()</slot>
   <hints>
    <hint type="sourcelabel">
     <x>1420</x>
     <y>882</y>
    </hint>
    <hint type="destinationlabel">
     <x>1474</x>
     <y>919</y>
    </hint>
   </hints>
  </connection>
  <connection>
   <sender>linkSignalButton</sender>
   <signal>clicked()</signal>
   <receiver>MainWindow</receiver>
   <slot>linkSignals()</slot>
   <hints>
    <hint type="sourcelabel">
     <x>1330</x>
     <y>86</y>
    </hint>
    <hint type="destinationlabel">
     <x>1153</x>
     <y>749</y>
    </hint>
   </hints>
  </connection>
  <connection>
   <sender>equalEnergyTilt</sender>
   <signal>clicked()</signal>
   <receiver>MainWindow</receiver>
   <slot>toggleTilt()</slot>
   <hints>
    <hint type="sourcelabel">
     <x>1554</x>
     <y>905</y>
    </hint>
    <hint type="destinationlabel">
     <x>1241</x>
     <y>915</y>
    </hint>
   </hints>
  </connection>
  <connection>
   <sender>octaveSmoothing</sender>
   <signal>currentTextChanged(QString)</signal>
   <receiver>MainWindow</receiver>
   <slot>smoothSignals()</slot>
   <hints>
    <hint type="sourcelabel">
     <x>990</x>
     <y>62</y>
    </hint>
    <hint type="destinationlabel">
     <x>1013</x>
     <y>74</y>
    </hint>
   </hints>
  </connection>
  <connection>
   <sender>smoothAllSignals</sender>
   <signal>clicked()</signal>
   <receiver>MainWindow</receiver>
   <slot>smoothSignals()</slot>
   <hints>
    <hint type="sourcelabel">
     <x>1004</x>
     <y>53</y>
    </hint>
    <hint type="destinationlabel">
     <x>1001</x>
     <y>69</y>
    </hint>
   </hints>
  </connection>
  <connection>
   <sender>clearSignalsButton</sender>
   <signal>clicked()</signal>
   <receiver>MainWindow</receiver>
   <slot>clearSignals()</slot>
   <hints>
    <hint type="sourcelabel">
     <x>1512</x>
     <y>86</y>
    </hint>
    <hint type="destinationlabel">
     <x>1552</x>
     <y>79</y>
    </hint>
   </hints>
  </connection>
  <connection>
   <sender>clearFiltersButton</sender>
   <signal>clicked()</signal>
   <receiver>MainWindow</receiver>
   <slot>clearFilters()</slot>
   <hints>
    <hint type="sourcelabel">
     <x>1535</x>
     <y>482</y>
    </hint>
    <hint type="destinationlabel">
     <x>1562</x>
     <y>483</y>
    </hint>
   </hints>
  </connection>
  <connection>
   <sender>y2MaxPlus10Button</sender>
   <signal>clicked()</signal>
   <receiver>MainWindow</receiver>
   <slot>y2_max_plus_10()</slot>
   <hints>
    <hint type="sourcelabel">
     <x>1149</x>
     <y>108</y>
    </hint>
    <hint type="destinationlabel">
     <x>1168</x>
     <y>115</y>
    </hint>
   </hints>
  </connection>
  <connection>
   <sender>y2MaxMinus10Button</sender>
   <signal>clicked()</signal>
   <receiver>MainWindow</receiver>
   <slot>y2_max_minus_10()</slot>
   <hints>
    <hint type="sourcelabel">
     <x>1149</x>
     <y>210</y>
    </hint>
    <hint type="destinationlabel">
     <x>1167</x>
     <y>318</y>
    </hint>
   </hints>
  </connection>
  <connection>
   <sender>y1MaxPlus10Button</sender>
   <signal>clicked()</signal>
   <receiver>MainWindow</receiver>
   <slot>y1_max_plus_10()</slot>
   <hints>
    <hint type="sourcelabel">
     <x>27</x>
     <y>91</y>
    </hint>
    <hint type="destinationlabel">
     <x>4</x>
     <y>139</y>
    </hint>
   </hints>
  </connection>
  <connection>
   <sender>y1MaxPlus5Button</sender>
   <signal>clicked()</signal>
   <receiver>MainWindow</receiver>
   <slot>y1_max_plus_5()</slot>
   <hints>
    <hint type="sourcelabel">
     <x>39</x>
     <y>139</y>
    </hint>
    <hint type="destinationlabel">
     <x>5</x>
     <y>173</y>
    </hint>
   </hints>
  </connection>
  <connection>
   <sender>y1AutoOnButton</sender>
   <signal>clicked()</signal>
   <receiver>MainWindow</receiver>
   <slot>y1_auto_on()</slot>
   <hints>
    <hint type="sourcelabel">
     <x>52</x>
     <y>274</y>
    </hint>
    <hint type="destinationlabel">
     <x>4</x>
     <y>255</y>
    </hint>
   </hints>
  </connection>
  <connection>
   <sender>y1AutoOffButton</sender>
   <signal>clicked()</signal>
   <receiver>MainWindow</receiver>
   <slot>y1_auto_off()</slot>
   <hints>
    <hint type="sourcelabel">
     <x>28</x>
     <y>296</y>
    </hint>
    <hint type="destinationlabel">
     <x>4</x>
     <y>298</y>
    </hint>
   </hints>
  </connection>
  <connection>
   <sender>y1MaxMinus5Button</sender>
   <signal>clicked()</signal>
   <receiver>MainWindow</receiver>
   <slot>y1_max_minus_5()</slot>
   <hints>
    <hint type="sourcelabel">
     <x>52</x>
     <y>176</y>
    </hint>
    <hint type="destinationlabel">
     <x>4</x>
     <y>413</y>
    </hint>
   </hints>
  </connection>
  <connection>
   <sender>y1MaxMinus10Button</sender>
   <signal>clicked()</signal>
   <receiver>MainWindow</receiver>
   <slot>y1_max_minus_10()</slot>
   <hints>
    <hint type="sourcelabel">
     <x>52</x>
     <y>210</y>
    </hint>
    <hint type="destinationlabel">
     <x>6</x>
     <y>454</y>
    </hint>
   </hints>
  </connection>
  <connection>
   <sender>y2MaxPlus5Button</sender>
   <signal>clicked()</signal>
   <receiver>MainWindow</receiver>
   <slot>y2_max_plus_5()</slot>
   <hints>
    <hint type="sourcelabel">
     <x>1149</x>
     <y>142</y>
    </hint>
    <hint type="destinationlabel">
     <x>1170</x>
     <y>159</y>
    </hint>
   </hints>
  </connection>
  <connection>
   <sender>y2AutoOnButton</sender>
   <signal>clicked()</signal>
   <receiver>MainWindow</receiver>
   <slot>y2_auto_on()</slot>
   <hints>
    <hint type="sourcelabel">
     <x>1147</x>
     <y>261</y>
    </hint>
    <hint type="destinationlabel">
     <x>1169</x>
     <y>262</y>
    </hint>
   </hints>
  </connection>
  <connection>
   <sender>y2AutoOffButton</sender>
   <signal>clicked()</signal>
   <receiver>MainWindow</receiver>
   <slot>y2_auto_off()</slot>
   <hints>
    <hint type="sourcelabel">
     <x>1149</x>
     <y>308</y>
    </hint>
    <hint type="destinationlabel">
     <x>1173</x>
     <y>296</y>
    </hint>
   </hints>
  </connection>
  <connection>
   <sender>y2MaxMinus5Button</sender>
   <signal>clicked()</signal>
   <receiver>MainWindow</receiver>
   <slot>y2_max_minus_5()</slot>
   <hints>
    <hint type="sourcelabel">
     <x>1149</x>
     <y>176</y>
    </hint>
    <hint type="destinationlabel">
     <x>1168</x>
     <y>406</y>
    </hint>
   </hints>
  </connection>
  <connection>
   <sender>y1MinPlus10Button</sender>
   <signal>clicked()</signal>
   <receiver>MainWindow</receiver>
   <slot>y1_min_plus_10()</slot>
   <hints>
    <hint type="sourcelabel">
     <x>50</x>
     <y>372</y>
    </hint>
    <hint type="destinationlabel">
     <x>4</x>
     <y>353</y>
    </hint>
   </hints>
  </connection>
  <connection>
   <sender>y1MinPlus5Button</sender>
   <signal>clicked()</signal>
   <receiver>MainWindow</receiver>
   <slot>y1_min_plus_5()</slot>
   <hints>
    <hint type="sourcelabel">
     <x>27</x>
     <y>389</y>
    </hint>
    <hint type="destinationlabel">
     <x>6</x>
     <y>488</y>
    </hint>
   </hints>
  </connection>
  <connection>
   <sender>y1MinMinus5Button</sender>
   <signal>clicked()</signal>
   <receiver>MainWindow</receiver>
   <slot>y1_min_minus_5()</slot>
   <hints>
    <hint type="sourcelabel">
     <x>47</x>
     <y>440</y>
    </hint>
    <hint type="destinationlabel">
     <x>7</x>
     <y>442</y>
    </hint>
   </hints>
  </connection>
  <connection>
   <sender>y1MinMinus10Button</sender>
   <signal>clicked()</signal>
   <receiver>MainWindow</receiver>
   <slot>y1_min_minus_10()</slot>
   <hints>
    <hint type="sourcelabel">
     <x>33</x>
     <y>457</y>
    </hint>
    <hint type="destinationlabel">
     <x>5</x>
     <y>523</y>
    </hint>
   </hints>
  </connection>
  <connection>
   <sender>y2MinPlus10Button</sender>
   <signal>clicked()</signal>
   <receiver>MainWindow</receiver>
   <slot>y2_min_plus_10()</slot>
   <hints>
    <hint type="sourcelabel">
     <x>1141</x>
     <y>347</y>
    </hint>
    <hint type="destinationlabel">
     <x>1166</x>
     <y>360</y>
    </hint>
   </hints>
  </connection>
  <connection>
   <sender>y2MinPlus5Button</sender>
   <signal>clicked()</signal>
   <receiver>MainWindow</receiver>
   <slot>y2_min_plus_5()</slot>
   <hints>
    <hint type="sourcelabel">
     <x>1145</x>
     <y>389</y>
    </hint>
    <hint type="destinationlabel">
     <x>1171</x>
     <y>391</y>
    </hint>
   </hints>
  </connection>
  <connection>
   <sender>y2MinMinus5Button</sender>
   <signal>clicked()</signal>
   <receiver>MainWindow</receiver>
   <slot>y2_min_minus_5()</slot>
   <hints>
    <hint type="sourcelabel">
     <x>1149</x>
     <y>440</y>
    </hint>
    <hint type="destinationlabel">
     <x>1170</x>
     <y>445</y>
    </hint>
   </hints>
  </connection>
  <connection>
   <sender>y2MinMinus10Button</sender>
   <signal>clicked()</signal>
   <receiver>MainWindow</receiver>
   <slot>y2_min_minus_10()</slot>
   <hints>
    <hint type="sourcelabel">
     <x>1134</x>
     <y>460</y>
    </hint>
    <hint type="destinationlabel">
     <x>1169</x>
     <y>479</y>
    </hint>
   </hints>
  </connection>
 </connections>
 <slots>
  <slot>addFilter()</slot>
  <slot>filterTypeChanged()</slot>
  <slot>deleteFilter()</slot>
  <slot>enableAddIfValid()</slot>
  <slot>display()</slot>
  <slot>changeFilterVisibility()</slot>
  <slot>editFilter()</slot>
  <slot>addSignal()</slot>
  <slot>editSignal()</slot>
  <slot>deleteSignal()</slot>
  <slot>normaliseSignalMagnitude()</slot>
  <slot>showLimits()</slot>
  <slot>normaliseFilterMagnitude()</slot>
  <slot>showValues()</slot>
  <slot>changeLegendVisibility()</slot>
  <slot>applyPreset1()</slot>
  <slot>applyPreset2()</slot>
  <slot>applyPreset3()</slot>
  <slot>changeSignalVisibility()</slot>
  <slot>changeSignalFilterVisibility()</slot>
  <slot>linkSignals()</slot>
  <slot>toggleTilt()</slot>
  <slot>resetWaveformLimits()</slot>
  <slot>applyWaveformLimits()</slot>
  <slot>applyWaveformFilter()</slot>
  <slot>showWaveform()</slot>
  <slot>setWaveformStartTime()</slot>
  <slot>setWaveformEndTime()</slot>
  <slot>zoomInWaveform()</slot>
  <slot>zoomOutWaveform()</slot>
  <slot>smoothSignals()</slot>
  <slot>clearSignals()</slot>
  <slot>clearFilters()</slot>
  <slot>y1_max_plus_10()</slot>
  <slot>y1_max_minus_10()</slot>
  <slot>y1_max_plus_5()</slot>
  <slot>y1_max_minus_5()</slot>
  <slot>y1_min_plus_10()</slot>
  <slot>y1_min_minus_10()</slot>
  <slot>y1_min_plus_5()</slot>
  <slot>y1_min_minus_5()</slot>
  <slot>y1_max_auto_on()</slot>
  <slot>y1_max_auto_off()</slot>
  <slot>y2_max_plus_10()</slot>
  <slot>y2_max_minus_10()</slot>
  <slot>y2_max_plus_5()</slot>
  <slot>y2_max_minus_5()</slot>
  <slot>y2_min_plus_10()</slot>
  <slot>y2_min_minus_10()</slot>
  <slot>y2_min_plus_5()</slot>
  <slot>y2_min_minus_5()</slot>
  <slot>y2_max_auto_on()</slot>
  <slot>y2_max_auto_off()</slot>
 </slots>
</ui><|MERGE_RESOLUTION|>--- conflicted
+++ resolved
@@ -7,11 +7,7 @@
     <x>0</x>
     <y>0</y>
     <width>1569</width>
-<<<<<<< HEAD
-    <height>941</height>
-=======
     <height>1008</height>
->>>>>>> 9f6ef059
    </rect>
   </property>
   <property name="maximumSize">
@@ -1028,11 +1024,7 @@
      <x>0</x>
      <y>0</y>
      <width>1569</width>
-<<<<<<< HEAD
-     <height>22</height>
-=======
      <height>30</height>
->>>>>>> 9f6ef059
     </rect>
    </property>
    <widget class="QMenu" name="menuHelp">
